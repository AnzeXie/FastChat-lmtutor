"""
The gradio demo server for chatting with a single model.
"""

import argparse
from collections import defaultdict
import datetime
import json
import os
import random
import time
import uuid

import gradio as gr
import requests

from fastchat.conversation import SeparatorStyle
from fastchat.constants import (
    LOGDIR,
    WORKER_API_TIMEOUT,
    ErrorCode,
    MODERATION_MSG,
    CONVERSATION_LIMIT_MSG,
    SERVER_ERROR_MSG,
    INACTIVE_MSG,
    INPUT_CHAR_LEN_LIMIT,
    CONVERSATION_TURN_LIMIT,
    SESSION_EXPIRATION_TIME,
)
from fastchat.model.model_adapter import get_conversation_template
from fastchat.model.model_registry import get_model_info, model_info
from fastchat.serve.api_provider import (
    anthropic_api_stream_iter,
    openai_api_stream_iter,
    palm_api_stream_iter,
    init_palm_chat,
)
from fastchat.utils import (
    build_logger,
    violates_moderation,
    get_window_url_params_js,
<<<<<<< HEAD
    get_window_url_params_with_tos_js,
=======
    # get_window_url_params_js,
>>>>>>> a03b5a15
    parse_gradio_auth_creds,
)


logger = build_logger("gradio_web_server", "gradio_web_server.log")

headers = {"User-Agent": "FastChat Client"}

no_change_btn = gr.Button.update()
enable_btn = gr.Button.update(interactive=True, visible=True)
disable_btn = gr.Button.update(interactive=False)
invisible_btn = gr.Button.update(interactive=False, visible=False)

controller_url = None
enable_moderation = False

acknowledgment_md = """
### Acknowledgment
<div class="image-container">
    <p> We thank <a href="https://www.kaggle.com/" target="_blank">Kaggle</a>, <a href="https://mbzuai.ac.ae/" target="_blank">MBZUAI</a>, <a href="https://www.anyscale.com/" target="_blank">AnyScale</a>, and <a href="https://huggingface.co/" target="_blank">HuggingFace</a> for their <a href="https://lmsys.org/donations/" target="_blank">sponsorship</a>. </p>
    <img src="https://upload.wikimedia.org/wikipedia/commons/thumb/7/7c/Kaggle_logo.png/400px-Kaggle_logo.png" alt="Image 1">
    <img src="https://mma.prnewswire.com/media/1227419/MBZUAI_Logo.jpg?p=facebookg" alt="Image 2">
    <img src="https://docs.anyscale.com/site-assets/logo.png" alt="Image 3">
    <img src="https://huggingface.co/datasets/huggingface/brand-assets/resolve/main/hf-logo-with-title.png" alt="Image 4">
</div>
"""

ip_expiration_dict = defaultdict(lambda: 0)

# Information about custom OpenAI compatible API models.
# JSON file format:
# {
#     "vicuna-7b": {
#         "model_name": "vicuna-7b-v1.5",
#         "api_base": "http://8.8.8.55:5555/v1",
#         "api_key": "password"
#     },
# }
openai_compatible_models_info = {}


class State:
    def __init__(self, model_name):
        self.conv = get_conversation_template(model_name)
        self.conv_id = uuid.uuid4().hex
        self.skip_next = False
        self.model_name = model_name

        if model_name == "palm-2":
            # According to release note, "chat-bison@001" is PaLM 2 for chat.
            # https://cloud.google.com/vertex-ai/docs/release-notes#May_10_2023
            self.palm_chat = init_palm_chat("chat-bison@001")

    def to_gradio_chatbot(self):
        return self.conv.to_gradio_chatbot()

    def dict(self):
        base = self.conv.dict()
        base.update(
            {
                "conv_id": self.conv_id,
                "model_name": self.model_name,
            }
        )
        return base


def set_global_vars(controller_url_, enable_moderation_):
    global controller_url, enable_moderation
    controller_url = controller_url_
    enable_moderation = enable_moderation_


def get_conv_log_filename():
    t = datetime.datetime.now()
    name = os.path.join(LOGDIR, f"{t.year}-{t.month:02d}-{t.day:02d}-conv.json")
    return name


def get_model_list(
    controller_url, register_openai_compatible_models, add_chatgpt, add_claude, add_palm
):
    if controller_url:
        ret = requests.post(controller_url + "/refresh_all_workers")
        assert ret.status_code == 200
        ret = requests.post(controller_url + "/list_models")
        models = ret.json()["models"]
    else:
        models = []

    # Add API providers
    if register_openai_compatible_models:
        global openai_compatible_models_info
        openai_compatible_models_info = json.load(
            open(register_openai_compatible_models)
        )
        models += list(openai_compatible_models_info.keys())

    if add_chatgpt:
        models += ["gpt-3.5-turbo", "gpt-4"]
    if add_claude:
        models += ["claude-2", "claude-instant-1"]
    if add_palm:
        models += ["palm-2"]
    models = list(set(models))

    priority = {k: f"___{i:02d}" for i, k in enumerate(model_info)}
    models.sort(key=lambda x: priority.get(x, x))
    logger.info(f"Models: {models}")
    return models


def load_demo_single(models, url_params):
    selected_model = models[0] if len(models) > 0 else ""
    if "model" in url_params:
        model = url_params["model"]
        if model in models:
            selected_model = model

    dropdown_update = gr.Dropdown.update(
        choices=models, value=selected_model, visible=True
    )

    state = None
    return state, dropdown_update


def load_demo(url_params, request: gr.Request):
    global models

    ip = request.client.host
    logger.info(f"load_demo. ip: {ip}. params: {url_params}")
    ip_expiration_dict[ip] = time.time() + SESSION_EXPIRATION_TIME

    if args.model_list_mode == "reload":
        models = get_model_list(
            controller_url,
            args.register_openai_compatible_models,
            args.add_chatgpt,
            args.add_claude,
            args.add_palm,
        )

    return load_demo_single(models, url_params)


def take_user_feedback(state, user_answer, user_reason, user_name, user_PID, model_selector, request: gr.Request):
    logger.info(f"take_user_feedback. ip: {request.client.host}")
    
    if len(user_PID) <= 0:
        raise gr.Error("Please enter PID.")
    
    if len(user_name) <= 0:
        raise gr.Error("Please enter name.")
    
    if len(user_answer) <= 0 and len(user_reason) <= 0:
        raise gr.Error("Please enter answer or reason.")
    
    
    # save user feedback
    with open(get_conv_log_filename(), "a") as fout:
        data = {
            "tstamp": round(time.time(), 4),
            "type": "user_feedback",
            "model": model_selector,
            "state": state.dict(),
            "ip": request.client.host,
            "user_answer": user_answer,
            "user_reason": user_reason,
            "user_name": user_name,
            "user_PID": user_PID,
        }
        fout.write(json.dumps(data) + "\n")
    gr.Info("Feedback submitted. Thank you!")

    return state, disable_btn

# def activate_user_submit_btn(state, user_answer, user_reason, user_name, user_PID, request: gr.Request):
#     logger.info(f"activate_user_submit_btn. ip: {request.client.host}")
#     if state is not None: 
#         # if len(user_answer) <= 0 or len(user_reason) <= 0 or len(user_name) <= 0 or len(user_PID) <= 0:  # nothing entered
#         #     return no_change_btn
#         if len(user_name) > 0 and len(user_PID) > 0 and len(user_answer) > 0:  # entered user_name, user_PID, user_answer
#             return enable_btn
#         elif len(user_name) > 0 and len(user_PID) > 0 and len(user_reason) > 0 : # entered user_name, user_PID, user_reason
#             return enable_btn
#         else:
#             return disable_btn
#     else:
#         return disable_btn

def vote_last_response(state, vote_type, model_selector, request: gr.Request):
    with open(get_conv_log_filename(), "a") as fout:
        data = {
            "tstamp": round(time.time(), 4),
            "type": vote_type,
            "model": model_selector,
            "state": state.dict(),
            "ip": request.client.host,
        }
        fout.write(json.dumps(data) + "\n")


def upvote_last_response(state, model_selector, user_answer, user_reason, user_name, user_PID, request: gr.Request):
    logger.info(f"upvote. ip: {request.client.host}")
    vote_last_response(state, "upvote", model_selector, request)
    # user_submit_btn = activate_user_submit_btn(state, user_answer, user_reason, user_name, user_PID, request)
    
    return ("",) + (disable_btn,) * 3 + (enable_btn,)


def downvote_last_response(state, model_selector, user_answer, user_reason, user_name, user_PID, request: gr.Request):
    logger.info(f"downvote. ip: {request.client.host}")
    vote_last_response(state, "downvote", model_selector, request)
    # user_submit_btn = activate_user_submit_btn(state, user_answer, user_reason, user_name, user_PID, request)
    
    return ("",) + (disable_btn,) * 3  + (enable_btn,) 


def flag_last_response(state, model_selector, user_answer, user_reason, user_name, user_PID, request: gr.Request):
    logger.info(f"flag. ip: {request.client.host}")
    vote_last_response(state, "flag", model_selector, request)
    # user_submit_btn = activate_user_submit_btn(state, user_answer, user_reason, user_name, user_PID, request)

    return ("",) + (disable_btn,) * 3  + (enable_btn,)


def regenerate(state, request: gr.Request):
    logger.info(f"regenerate. ip: {request.client.host}")
    state.conv.update_last_message(None)
    return (state, state.to_gradio_chatbot(), "") + (disable_btn,) * 5


def clear_history(request: gr.Request):
    logger.info(f"clear_history. ip: {request.client.host}")
    state = None
    return (state, [], "") + (disable_btn,) * 6


def add_text(state, model_selector, text, request: gr.Request):
    ip = request.client.host
    logger.info(f"add_text. ip: {ip}. len: {len(text)}")

    if state is None:
        state = State(model_selector)

    if len(text) <= 0:
        state.skip_next = True
        return (state, state.to_gradio_chatbot(), "") + (no_change_btn,) * 5

    if ip_expiration_dict[ip] < time.time():
        logger.info(f"inactive. ip: {request.client.host}. text: {text}")
        state.skip_next = True
        return (state, state.to_gradio_chatbot(), INACTIVE_MSG) + (no_change_btn,) * 5

    if enable_moderation:
        flagged = violates_moderation(text)
        if flagged:
            logger.info(f"violate moderation. ip: {request.client.host}. text: {text}")
            state.skip_next = True
            return (state, state.to_gradio_chatbot(), MODERATION_MSG) + (
                no_change_btn,
            ) * 5

    conv = state.conv
    if (len(conv.messages) - conv.offset) // 2 >= CONVERSATION_TURN_LIMIT:
        logger.info(f"conversation turn limit. ip: {request.client.host}. text: {text}")
        state.skip_next = True
        return (state, state.to_gradio_chatbot(), CONVERSATION_LIMIT_MSG) + (
            no_change_btn,
        ) * 5

    text = text[:INPUT_CHAR_LEN_LIMIT]  # Hard cut-off
    conv.append_message(conv.roles[0], text)
    conv.append_message(conv.roles[1], None)
    return (state, state.to_gradio_chatbot(), "") + (disable_btn,) * 5


def post_process_code(code):
    sep = "\n```"
    if sep in code:
        blocks = code.split(sep)
        if len(blocks) % 2 == 1:
            for i in range(1, len(blocks), 2):
                blocks[i] = blocks[i].replace("\\_", "_")
        code = sep.join(blocks)
    return code


def model_worker_stream_iter(
    conv,
    model_name,
    worker_addr,
    prompt,
    temperature,
    repetition_penalty,
    top_p,
    max_new_tokens,
):
    # Make requests
    gen_params = {
        "model": model_name,
        "prompt": prompt,
        "temperature": temperature,
        "repetition_penalty": repetition_penalty,
        "top_p": top_p,
        "max_new_tokens": max_new_tokens,
        "stop": conv.stop_str,
        "stop_token_ids": conv.stop_token_ids,
        "echo": False,
    }
    logger.info(f"==== request ====\n{gen_params}")

    # Stream output
    response = requests.post(
        worker_addr + "/worker_generate_stream",
        headers=headers,
        json=gen_params,
        stream=True,
        timeout=WORKER_API_TIMEOUT,
    )
    for chunk in response.iter_lines(decode_unicode=False, delimiter=b"\0"):
        if chunk:
            data = json.loads(chunk.decode())
            yield data


def bot_response(state, temperature, top_p, max_new_tokens, request: gr.Request):
    logger.info(f"bot_response. ip: {request.client.host}")
    start_tstamp = time.time()
    temperature = float(temperature)
    top_p = float(top_p)
    max_new_tokens = int(max_new_tokens)

    if state.skip_next:
        # This generate call is skipped due to invalid inputs
        state.skip_next = False
        yield (state, state.to_gradio_chatbot()) + (no_change_btn,) * 5
        return

    conv, model_name = state.conv, state.model_name
    if model_name == "gpt-3.5-turbo" or model_name == "gpt-4":
        prompt = conv.to_openai_api_messages()
        stream_iter = openai_api_stream_iter(
            model_name, prompt, temperature, top_p, max_new_tokens
        )
    elif model_name == "claude-2" or model_name == "claude-instant-1":
        prompt = conv.get_prompt()
        stream_iter = anthropic_api_stream_iter(
            model_name, prompt, temperature, top_p, max_new_tokens
        )
    elif model_name == "palm-2":
        stream_iter = palm_api_stream_iter(
            state.palm_chat, conv.messages[-2][1], temperature, top_p, max_new_tokens
        )
    elif model_name in openai_compatible_models_info:
        model_info = openai_compatible_models_info[model_name]
        prompt = conv.to_openai_api_messages()
        stream_iter = openai_api_stream_iter(
            model_info["model_name"],
            prompt,
            temperature,
            top_p,
            max_new_tokens,
            api_base=model_info["api_base"],
            api_key=model_info["api_key"],
        )
    else:
        # Query worker address
        ret = requests.post(
            controller_url + "/get_worker_address", json={"model": model_name}
        )
        worker_addr = ret.json()["address"]
        logger.info(f"model_name: {model_name}, worker_addr: {worker_addr}")

        # No available worker
        if worker_addr == "":
            conv.update_last_message(SERVER_ERROR_MSG)
            yield (
                state,
                state.to_gradio_chatbot(),
                disable_btn,
                disable_btn,
                disable_btn,
                enable_btn,
                enable_btn,
                # disable_btn,
            )
            return

        # Construct prompt.
        # We need to call it here, so it will not be affected by "▌".
        prompt = conv.get_prompt()

        # Set repetition_penalty
        if "t5" in model_name:
            repetition_penalty = 1.2
        else:
            repetition_penalty = 1.0

        stream_iter = model_worker_stream_iter(
            conv,
            model_name,
            worker_addr,
            prompt,
            temperature,
            repetition_penalty,
            top_p,
            max_new_tokens,
        )

    conv.update_last_message("▌")
    yield (state, state.to_gradio_chatbot()) + (disable_btn,) * 5

    try:
        for i, data in enumerate(stream_iter):
            if data["error_code"] == 0:
                if i % 8 != 0:  # reduce gradio's overhead
                    continue
                output = data["text"].strip()
                conv.update_last_message(output + "▌")
                yield (state, state.to_gradio_chatbot()) + (disable_btn,) * 5
            else:
                output = data["text"] + f"\n\n(error_code: {data['error_code']})"
                conv.update_last_message(output)
                yield (state, state.to_gradio_chatbot()) + (
                    disable_btn,
                    disable_btn,
                    disable_btn,
                    enable_btn,
                    enable_btn,
                    # disable_btn,
                )
                return
        output = data["text"].strip()
        if "vicuna" in model_name:
            output = post_process_code(output)
        conv.update_last_message(output)
        yield (state, state.to_gradio_chatbot()) + (enable_btn,) * 5
    except requests.exceptions.RequestException as e:
        conv.update_last_message(
            f"{SERVER_ERROR_MSG}\n\n"
            f"(error_code: {ErrorCode.GRADIO_REQUEST_ERROR}, {e})"
        )
        yield (state, state.to_gradio_chatbot()) + (
            disable_btn,
            disable_btn,
            disable_btn,
            enable_btn,
            enable_btn,
            # disable_btn,
        )
        return
    except Exception as e:
        conv.update_last_message(
            f"{SERVER_ERROR_MSG}\n\n"
            f"(error_code: {ErrorCode.GRADIO_STREAM_UNKNOWN_ERROR}, {e})"
        )
        yield (state, state.to_gradio_chatbot()) + (
            disable_btn,
            disable_btn,
            disable_btn,
            enable_btn,
            enable_btn,
            # disable_btn,
        )
        return

    finish_tstamp = time.time()
    logger.info(f"{output}")

    with open(get_conv_log_filename(), "a") as fout:
        data = {
            "tstamp": round(finish_tstamp, 4),
            "type": "chat",
            "model": model_name,
            "gen_params": {
                "temperature": temperature,
                "top_p": top_p,
                "max_new_tokens": max_new_tokens,
            },
            "start": round(start_tstamp, 4),
            "finish": round(finish_tstamp, 4),
            "state": state.dict(),
            "ip": request.client.host,
        }
        fout.write(json.dumps(data) + "\n")


block_css = """
#notice_markdown {
    font-size: 104%
}
#notice_markdown th {
    display: none;
}
#notice_markdown td {
    padding-top: 6px;
    padding-bottom: 6px;
}
#leaderboard_markdown {
    font-size: 104%
}
#leaderboard_markdown td {
    padding-top: 6px;
    padding-bottom: 6px;
}
#leaderboard_dataframe td {
    line-height: 0.1em;
}
#input_box textarea {
}
footer {
    display:none !important
}
.image-container {
    display: flex;
    align-items: center;
    padding: 1px;
}
.image-container img {
    margin: 0 30px;
    height: 20px;
    max-height: 100%;
    width: auto;
    max-width: 20%;
}
"""


def get_model_description_md(models):
    model_description_md = """
| | | |
| ---- | ---- | ---- |
"""
    ct = 0
    visited = set()
    for i, name in enumerate(models):
        minfo = get_model_info(name)
        if minfo.simple_name in visited:
            continue
        visited.add(minfo.simple_name)
        one_model_md = f"[{minfo.simple_name}]({minfo.link}): {minfo.description}"

        if ct % 3 == 0:
            model_description_md += "|"
        model_description_md += f" {one_model_md} |"
        if ct % 3 == 2:
            model_description_md += "\n"
        ct += 1
    return model_description_md


def build_single_model_ui(models, add_promotion_links=False):
    promotion = (
        """
- | [GitHub](https://github.com/lm-sys/FastChat) | [Dataset](https://github.com/lm-sys/FastChat/blob/main/docs/dataset_release.md) | [Twitter](https://twitter.com/lmsysorg) | [Discord](https://discord.gg/HSWAKCrnFx) |
- Introducing Llama 2: The Next Generation Open Source Large Language Model. [[Website]](https://ai.meta.com/llama/)
- Vicuna: An Open-Source Chatbot Impressing GPT-4 with 90% ChatGPT Quality. [[Blog]](https://lmsys.org/blog/2023-03-30-vicuna/)
"""
        if add_promotion_links
        else ""
    )

    notice_markdown = f"""
<<<<<<< HEAD
# 🏔️ Chat with Open Large Language Models
{promotion}

### Choose a model to chat with
=======
# 🤖 LMTutor for DSC250 Advanced Data Mining
Wecome to use LMTutor for answering your questions. You can ask it about the questions in the course material, logistics, etc. No need to wait for the TA's response! LMTutor answers your question within seconds!
"""
### How to use
# * It's easy. Just type your questions in the chatbox below and have a conversation with it just like you are talking to the TA.
# * Based on the answers provided by LMTutor, you can ask follow-up questions or start a new conversation.
# * Based on how satisfied you are with the answer, you can choose to either upvote, downvote or flag (for toxic answers) the answers generated by LMTutor. Make sure to do this step with honesty and integrity as your responses will help us improve LMTutor for you as well as your peers.

    contributing_rules = f"""
### Help the AI Tutor Improve: Your Contribution
* After having a conversation with LMTutor (that started with a question that you asked it), if you feel that the answer you received is incorrect or inaccurate, you can use your initial question as a submission.
* First make a vote to the question. Then try to find and compile an answer to your original question and submit it in the textbox under the chatbot along with your name, PID and a brief explanation for why your answer is better than the ones generated by LMTutor.
* You need to enter both your name and your PID in order to submit a feedback.
* Please DO NOT refresh the page or conversation with the chatbot before submitting your answer.
* That's it! LMTutor will record your conversation history, your details and the answer you submitted, after which someone will evaluate your submission.
"""

    contacts = f"""
### If you encounter any issue or bug, please contact us:
* Hao Zhang: haozhang at ucsd.edu 
* Pushkar Bhuse: pbhuse at ucsd.edu
* Yuheng Zha: yzha at ucsd.edu 
* Tiffany Yu: z5yu at ucsd.edu
* Anze Xie: a1xie at ucsd.edu 
* Licheng Hu: l2hu at ucsd.edu
>>>>>>> a03b5a15
"""

    state = gr.State()
    model_description_md = get_model_description_md(models)
    # model_description_md = "\n\nLMTutor: a tutor chatbot built based on vicuna-13b by LMTutor-org"
    gr.Markdown(notice_markdown + model_description_md, elem_id="notice_markdown")

    with gr.Row(elem_id="model_selector_row"):
        model_selector = gr.Dropdown(
            choices=models,
            value=models[0] if len(models) > 0 else "",
            interactive=True,
            show_label=False,
            container=False,
        )

    chatbot = gr.Chatbot(
        elem_id="chatbot",
        label="Scroll down and start chatting",
        height=550,
        show_copy_button=True,
    )
<<<<<<< HEAD
    with gr.Row():
        with gr.Column(scale=20):
            textbox = gr.Textbox(
                show_label=False,
                placeholder="Enter your prompt here and press ENTER",
                container=False,
                elem_id="input_box",
            )
        with gr.Column(scale=1, min_width=50):
            send_btn = gr.Button(value="Send", variant="primary")

    with gr.Row() as button_row:
        upvote_btn = gr.Button(value="👍  Upvote", interactive=False)
        downvote_btn = gr.Button(value="👎  Downvote", interactive=False)
        flag_btn = gr.Button(value="⚠️  Flag", interactive=False)
        regenerate_btn = gr.Button(value="🔄  Regenerate", interactive=False)
        clear_btn = gr.Button(value="🗑️  Clear history", interactive=False)

=======

    # with gr.Row():
    with gr.Column(scale=20):
        textbox = gr.TextArea(
            show_label=True,
            label="Enter your prompt here and press SHIFT + ENTER",
            placeholder="Enter your prompt here and press SHIFT + ENTER",
            container=True,
            elem_id="input_box",
            lines=3,
            max_lines=30,
            autofocus=True,
        )
    with gr.Column(scale=1, min_width=50):
        send_btn = gr.Button(value="Send", variant="primary", size="lg")
>>>>>>> a03b5a15
    with gr.Accordion("Parameters", open=False) as parameter_row:
        temperature = gr.Slider(
            minimum=0.0,
            maximum=1.0,
            value=0.7,
            step=0.1,
            interactive=True,
            label="Temperature",
        )
        top_p = gr.Slider(
            minimum=0.0,
            maximum=1.0,
            value=1.0,
            step=0.1,
            interactive=True,
            label="Top P",
        )
        max_output_tokens = gr.Slider(
            minimum=16,
            maximum=(1024)*16,
            value=1024,
            step=1,
            interactive=True,
            label="Max output tokens",
        )

<<<<<<< HEAD
    if add_promotion_links:
        gr.Markdown(acknowledgment_md)
=======
    with gr.Row():
        gr.Markdown(contributing_rules, elem_id="contributing_rules")    
    
    with gr.Row() as button_row:
        upvote_btn = gr.Button(value="👍  Upvote", interactive=False)
        downvote_btn = gr.Button(value="👎  Downvote", interactive=False)
        flag_btn = gr.Button(value="⚠️  Flag", interactive=False)
        regenerate_btn = gr.Button(value="🔄  Regenerate", interactive=False)
        clear_btn = gr.Button(value="🗑️  Clear history", interactive=False)

    with gr.Row():
        user_answer = gr.TextArea(
            show_label=True,
            placeholder="Enter your answer area",
            container=False,
            elem_id="input_box",
            lines=2,
            max_lines=30,
        )
    
    with gr.Row():
        user_reason = gr.TextArea(
            show_label=False,
            placeholder="Enter your expalanation",
            container=False,
            elem_id="input_box",
            lines=2,
            max_lines=30,
        )

    with gr.Row():
        with gr.Column(scale=15):
            user_name = gr.Textbox(
                show_label=False,
                placeholder="Enter your name",
                container=False,
                elem_id="input_box",
            )
        with gr.Column(scale=15):
            user_PID = gr.Textbox(
                show_label=False,
                placeholder="Enter your PID",
                container=False,
                elem_id="input_box",
            )
        with gr.Column(scale=5, min_width=50):
            user_submit_btn = gr.Button(value="Submit report", variant="primary", interactive=False)

    

    if add_promotion_links:
        gr.Markdown(acknowledgment_md)
    
    gr.Markdown(contacts, elem_id="contacts")
>>>>>>> a03b5a15

    # Register listeners
    # user_answer.change(
    #     activate_user_submit_btn,
    #     [state, user_answer, user_reason, user_name, user_PID],
    #     [user_submit_btn],
    # )
    # user_reason.change(
    #     activate_user_submit_btn,
    #     [state, user_answer, user_reason, user_name, user_PID],
    #     [user_submit_btn],
    # )
    # user_name.change(
    #     activate_user_submit_btn,
    #     [state, user_answer, user_reason, user_name, user_PID],
    #     [user_submit_btn],
    # )
    # user_PID.change(
    #     activate_user_submit_btn,
    #     [state, user_answer, user_reason, user_name, user_PID],
    #     [user_submit_btn],
    # )
    user_submit_btn.click(
        take_user_feedback,
        [state, user_answer, user_reason, user_name, user_PID, model_selector],
        [state, user_submit_btn],
    )

    btn_list = [upvote_btn, downvote_btn, flag_btn, regenerate_btn, clear_btn]
    upvote_btn.click(
        upvote_last_response,
        [state, model_selector, user_answer, user_reason, user_name, user_PID],
        [textbox, upvote_btn, downvote_btn, flag_btn, user_submit_btn],
    )
    downvote_btn.click(
        downvote_last_response,
        [state, model_selector, user_answer, user_reason, user_name, user_PID],
        [textbox, upvote_btn, downvote_btn, flag_btn, user_submit_btn],
    )
    flag_btn.click(
        flag_last_response,
        [state, model_selector, user_answer, user_reason, user_name, user_PID],
        [textbox, upvote_btn, downvote_btn, flag_btn, user_submit_btn],
    )
    regenerate_btn.click(regenerate, state, [state, chatbot, textbox] + btn_list).then(
        bot_response,
        [state, temperature, top_p, max_output_tokens],
        [state, chatbot] + btn_list,
    )
    clear_btn.click(clear_history, None, [state, chatbot, textbox] + btn_list + [user_submit_btn])

    model_selector.change(clear_history, None, [state, chatbot, textbox] + btn_list)

    textbox.submit(
        add_text, [state, model_selector, textbox], [state, chatbot, textbox] + btn_list
    ).then(
        bot_response,
        [state, temperature, top_p, max_output_tokens],
        [state, chatbot] + btn_list,
    )
    send_btn.click(
        add_text,
        [state, model_selector, textbox],
        [state, chatbot, textbox] + btn_list,
    ).then(
        bot_response,
        [state, temperature, top_p, max_output_tokens],
        [state, chatbot] + btn_list,
    )

    return [state, model_selector]


def build_demo(models):
    with gr.Blocks(
<<<<<<< HEAD
        title="Chat with Open Large Language Models",
=======
        title="LMTutor for DSC250 Advanced Data Mining",
>>>>>>> a03b5a15
        theme=gr.themes.Default(),
        css=block_css,
    ) as demo:
        url_params = gr.JSON(visible=False)

        state, model_selector = build_single_model_ui(models)

        if args.model_list_mode not in ["once", "reload"]:
            raise ValueError(f"Unknown model list mode: {args.model_list_mode}")

        if args.show_terms_of_use:
<<<<<<< HEAD
            load_js = get_window_url_params_with_tos_js
=======
            load_js = get_window_url_params_js
>>>>>>> a03b5a15
        else:
            load_js = get_window_url_params_js

        demo.load(
            load_demo,
            [url_params],
            [
                state,
                model_selector,
            ],
            _js=load_js,
        )

    return demo


if __name__ == "__main__":
    parser = argparse.ArgumentParser()
    parser.add_argument("--host", type=str, default="0.0.0.0")
    parser.add_argument("--port", type=int)
    parser.add_argument(
        "--share",
        action="store_true",
        help="Whether to generate a public, shareable link",
    )
    parser.add_argument(
        "--controller-url",
        type=str,
        default="http://localhost:21001",
        help="The address of the controller",
    )
    parser.add_argument(
        "--concurrency-count",
        type=int,
        default=10,
        help="The concurrency count of the gradio queue",
    )
    parser.add_argument(
        "--model-list-mode",
        type=str,
        default="once",
        choices=["once", "reload"],
        help="Whether to load the model list once or reload the model list every time",
    )
    parser.add_argument(
        "--moderate",
        action="store_true",
        help="Enable content moderation to block unsafe inputs",
    )
    parser.add_argument(
        "--show-terms-of-use",
        action="store_true",
        help="Shows term of use before loading the demo",
    )
    parser.add_argument(
        "--add-chatgpt",
        action="store_true",
        help="Add OpenAI's ChatGPT models (gpt-3.5-turbo, gpt-4)",
    )
    parser.add_argument(
        "--add-claude",
        action="store_true",
        help="Add Anthropic's Claude models (claude-2, claude-instant-1)",
    )
    parser.add_argument(
        "--add-palm",
        action="store_true",
        help="Add Google's PaLM model (PaLM 2 for Chat: chat-bison@001)",
    )
    parser.add_argument(
        "--register-openai-compatible-models",
        type=str,
        help="Register custom OpenAI API compatible models by loading them from a JSON file",
    )
    parser.add_argument(
        "--gradio-auth-path",
        type=str,
        help='Set the gradio authentication file path. The file should contain one or more user:password pairs in this format: "u1:p1,u2:p2,u3:p3"',
    )
    args = parser.parse_args()
    logger.info(f"args: {args}")

    # Set global variables
    set_global_vars(args.controller_url, args.moderate)
    models = get_model_list(
        args.controller_url,
        args.register_openai_compatible_models,
        args.add_chatgpt,
        args.add_claude,
        args.add_palm,
    )

    # Set authorization credentials
    auth = None
    if args.gradio_auth_path is not None:
        auth = parse_gradio_auth_creds(args.gradio_auth_path)

    # Launch the demo
    demo = build_demo(models)
    demo.queue(
        concurrency_count=args.concurrency_count, status_update_rate=10, api_open=False
    ).launch(
        server_name=args.host,
        server_port=args.port,
        share=args.share,
        max_threads=200,
        auth=auth,
    )<|MERGE_RESOLUTION|>--- conflicted
+++ resolved
@@ -39,11 +39,7 @@
     build_logger,
     violates_moderation,
     get_window_url_params_js,
-<<<<<<< HEAD
     get_window_url_params_with_tos_js,
-=======
-    # get_window_url_params_js,
->>>>>>> a03b5a15
     parse_gradio_auth_creds,
 )
 
@@ -609,12 +605,6 @@
     )
 
     notice_markdown = f"""
-<<<<<<< HEAD
-# 🏔️ Chat with Open Large Language Models
-{promotion}
-
-### Choose a model to chat with
-=======
 # 🤖 LMTutor for DSC250 Advanced Data Mining
 Wecome to use LMTutor for answering your questions. You can ask it about the questions in the course material, logistics, etc. No need to wait for the TA's response! LMTutor answers your question within seconds!
 """
@@ -640,7 +630,6 @@
 * Tiffany Yu: z5yu at ucsd.edu
 * Anze Xie: a1xie at ucsd.edu 
 * Licheng Hu: l2hu at ucsd.edu
->>>>>>> a03b5a15
 """
 
     state = gr.State()
@@ -663,26 +652,6 @@
         height=550,
         show_copy_button=True,
     )
-<<<<<<< HEAD
-    with gr.Row():
-        with gr.Column(scale=20):
-            textbox = gr.Textbox(
-                show_label=False,
-                placeholder="Enter your prompt here and press ENTER",
-                container=False,
-                elem_id="input_box",
-            )
-        with gr.Column(scale=1, min_width=50):
-            send_btn = gr.Button(value="Send", variant="primary")
-
-    with gr.Row() as button_row:
-        upvote_btn = gr.Button(value="👍  Upvote", interactive=False)
-        downvote_btn = gr.Button(value="👎  Downvote", interactive=False)
-        flag_btn = gr.Button(value="⚠️  Flag", interactive=False)
-        regenerate_btn = gr.Button(value="🔄  Regenerate", interactive=False)
-        clear_btn = gr.Button(value="🗑️  Clear history", interactive=False)
-
-=======
 
     # with gr.Row():
     with gr.Column(scale=20):
@@ -698,7 +667,6 @@
         )
     with gr.Column(scale=1, min_width=50):
         send_btn = gr.Button(value="Send", variant="primary", size="lg")
->>>>>>> a03b5a15
     with gr.Accordion("Parameters", open=False) as parameter_row:
         temperature = gr.Slider(
             minimum=0.0,
@@ -725,10 +693,6 @@
             label="Max output tokens",
         )
 
-<<<<<<< HEAD
-    if add_promotion_links:
-        gr.Markdown(acknowledgment_md)
-=======
     with gr.Row():
         gr.Markdown(contributing_rules, elem_id="contributing_rules")    
     
@@ -783,7 +747,6 @@
         gr.Markdown(acknowledgment_md)
     
     gr.Markdown(contacts, elem_id="contacts")
->>>>>>> a03b5a15
 
     # Register listeners
     # user_answer.change(
@@ -859,11 +822,7 @@
 
 def build_demo(models):
     with gr.Blocks(
-<<<<<<< HEAD
-        title="Chat with Open Large Language Models",
-=======
         title="LMTutor for DSC250 Advanced Data Mining",
->>>>>>> a03b5a15
         theme=gr.themes.Default(),
         css=block_css,
     ) as demo:
@@ -875,11 +834,7 @@
             raise ValueError(f"Unknown model list mode: {args.model_list_mode}")
 
         if args.show_terms_of_use:
-<<<<<<< HEAD
             load_js = get_window_url_params_with_tos_js
-=======
-            load_js = get_window_url_params_js
->>>>>>> a03b5a15
         else:
             load_js = get_window_url_params_js
 
