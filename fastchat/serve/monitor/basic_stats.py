--- conflicted
+++ resolved
@@ -19,19 +19,6 @@
 
 
 def get_log_files(max_num_files=None):
-<<<<<<< HEAD
-    dates = []
-    for month in range(4, 12):
-        for day in range(1, 33):
-            dates.append(f"2023-{month:02d}-{day:02d}")
-
-    filenames = []
-    for d in dates:
-        for i in range(NUM_SERVERS):
-            name = os.path.expanduser(f"~/fastchat_logs/server{i}/{d}-conv.json")
-            if os.path.exists(name):
-                filenames.append(name)
-=======
     # dates = []
     # for month in range(4, 9):
     #     for day in range(1, 33):
@@ -47,7 +34,6 @@
     file_format = "2023-*-*-conv.json"
     filenames = glob.glob(os.path.join(LOGDIR, file_format))   
     
->>>>>>> a03b5a15
     max_num_files = max_num_files or len(filenames)
     filenames = filenames[-max_num_files:]
     return filenames
